import { Anthropic } from "@anthropic-ai/sdk"
import { GoogleGenerativeAI } from "@google/generative-ai"
import { SingleCompletionHandler } from "../"
import { ApiHandlerOptions, geminiDefaultModelId, GeminiModelId, geminiModels, ModelInfo } from "../../shared/api"
import { convertAnthropicMessageToGemini } from "../transform/gemini-format"
import { ApiStream } from "../transform/stream"
import { BaseProvider } from "./base-provider"

const GEMINI_DEFAULT_TEMPERATURE = 0

export class GeminiHandler extends BaseProvider implements SingleCompletionHandler {
	protected options: ApiHandlerOptions
	private client: GoogleGenerativeAI

	constructor(options: ApiHandlerOptions) {
		super()
		this.options = options
		this.client = new GoogleGenerativeAI(options.geminiApiKey ?? "not-provided")
	}

<<<<<<< HEAD
	async *createMessage(systemPrompt: string, messages: Anthropic.Messages.MessageParam[]): ApiStream {
		const model = this.client.getGenerativeModel(
			{
				model: this.getModel().id,
				systemInstruction: systemPrompt,
			},
			{
				baseUrl: this.options.googleGeminiBaseUrl || undefined,
			},
		)
=======
	override async *createMessage(systemPrompt: string, messages: Anthropic.Messages.MessageParam[]): ApiStream {
		const model = this.client.getGenerativeModel({
			model: this.getModel().id,
			systemInstruction: systemPrompt,
		})
>>>>>>> ff54c63f
		const result = await model.generateContentStream({
			contents: messages.map(convertAnthropicMessageToGemini),
			generationConfig: {
				// maxOutputTokens: this.getModel().info.maxTokens,
				temperature: this.options.modelTemperature ?? GEMINI_DEFAULT_TEMPERATURE,
			},
		})

		for await (const chunk of result.stream) {
			yield {
				type: "text",
				text: chunk.text(),
			}
		}

		const response = await result.response
		yield {
			type: "usage",
			inputTokens: response.usageMetadata?.promptTokenCount ?? 0,
			outputTokens: response.usageMetadata?.candidatesTokenCount ?? 0,
		}
	}

	override getModel(): { id: GeminiModelId; info: ModelInfo } {
		const modelId = this.options.apiModelId
		if (modelId && modelId in geminiModels) {
			const id = modelId as GeminiModelId
			return { id, info: geminiModels[id] }
		}
		return { id: geminiDefaultModelId, info: geminiModels[geminiDefaultModelId] }
	}

	async completePrompt(prompt: string): Promise<string> {
		try {
			const model = this.client.getGenerativeModel(
				{
					model: this.getModel().id,
				},
				{
					baseUrl: this.options.googleGeminiBaseUrl || undefined,
				},
			)

			const result = await model.generateContent({
				contents: [{ role: "user", parts: [{ text: prompt }] }],
				generationConfig: {
					temperature: this.options.modelTemperature ?? GEMINI_DEFAULT_TEMPERATURE,
				},
			})

			return result.response.text()
		} catch (error) {
			if (error instanceof Error) {
				throw new Error(`Gemini completion error: ${error.message}`)
			}
			throw error
		}
	}
}<|MERGE_RESOLUTION|>--- conflicted
+++ resolved
@@ -18,8 +18,7 @@
 		this.client = new GoogleGenerativeAI(options.geminiApiKey ?? "not-provided")
 	}
 
-<<<<<<< HEAD
-	async *createMessage(systemPrompt: string, messages: Anthropic.Messages.MessageParam[]): ApiStream {
+	override async *createMessage(systemPrompt: string, messages: Anthropic.Messages.MessageParam[]): ApiStream {
 		const model = this.client.getGenerativeModel(
 			{
 				model: this.getModel().id,
@@ -29,13 +28,7 @@
 				baseUrl: this.options.googleGeminiBaseUrl || undefined,
 			},
 		)
-=======
-	override async *createMessage(systemPrompt: string, messages: Anthropic.Messages.MessageParam[]): ApiStream {
-		const model = this.client.getGenerativeModel({
-			model: this.getModel().id,
-			systemInstruction: systemPrompt,
-		})
->>>>>>> ff54c63f
+
 		const result = await model.generateContentStream({
 			contents: messages.map(convertAnthropicMessageToGemini),
 			generationConfig: {
